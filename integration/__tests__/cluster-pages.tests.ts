--- conflicted
+++ resolved
@@ -395,17 +395,10 @@
         await app.client.waitUntilTextExists("div.TableCell", "kube-apiserver");
 
         // Open logs tab in dock
-<<<<<<< HEAD
         await app.client.elementClick(".list .TableRow:first-child");
         await (await app.client.$(".Drawer")).waitForDisplayed();
         await (await app.client.$(`ul.KubeObjectMenu li.MenuItem i[title="Logs"]`)).waitForDisplayed();
-        await app.client.elementClick(".drawer-title .Menu li:nth-child(2)");
-=======
-        await app.client.click(".list .TableRow:first-child");
-        await app.client.waitForVisible(".Drawer");
-        await app.client.waitForVisible(`ul.KubeObjectMenu li.MenuItem i[title="Logs"]`);
-        await app.client.click("ul.KubeObjectMenu li.MenuItem i[title='Logs']");
->>>>>>> 6044d08a
+        await app.client.elementClick("ul.KubeObjectMenu li.MenuItem i[title='Logs']");
         // Check if controls are available
         await (await app.client.$(".LogList .VirtualList")).waitForDisplayed();
         await (await app.client.$(".LogResourceSelector")).waitForDisplayed();
