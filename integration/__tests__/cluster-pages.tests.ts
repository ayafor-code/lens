<<<<<<< HEAD
/*
  Cluster tests are run if there is a pre-existing minikube cluster. Before running cluster tests the TEST_NAMESPACE
  namespace is removed, if it exists, from the minikube cluster. Resources are created as part of the cluster tests in the
  TEST_NAMESPACE namespace. This is done to minimize destructive impact of the cluster tests on an existing minikube
  cluster and vice versa.
*/
import type { Application } from "spectron";
=======
/**
 * Copyright (c) 2021 OpenLens Authors
 *
 * Permission is hereby granted, free of charge, to any person obtaining a copy of
 * this software and associated documentation files (the "Software"), to deal in
 * the Software without restriction, including without limitation the rights to
 * use, copy, modify, merge, publish, distribute, sublicense, and/or sell copies of
 * the Software, and to permit persons to whom the Software is furnished to do so,
 * subject to the following conditions:
 *
 * The above copyright notice and this permission notice shall be included in all
 * copies or substantial portions of the Software.
 *
 * THE SOFTWARE IS PROVIDED "AS IS", WITHOUT WARRANTY OF ANY KIND, EXPRESS OR
 * IMPLIED, INCLUDING BUT NOT LIMITED TO THE WARRANTIES OF MERCHANTABILITY, FITNESS
 * FOR A PARTICULAR PURPOSE AND NONINFRINGEMENT. IN NO EVENT SHALL THE AUTHORS OR
 * COPYRIGHT HOLDERS BE LIABLE FOR ANY CLAIM, DAMAGES OR OTHER LIABILITY, WHETHER
 * IN AN ACTION OF CONTRACT, TORT OR OTHERWISE, ARISING FROM, OUT OF OR IN
 * CONNECTION WITH THE SOFTWARE OR THE USE OR OTHER DEALINGS IN THE SOFTWARE.
 */
import { Application } from "spectron";
>>>>>>> f8b939bf
import * as utils from "../helpers/utils";
import { minikubeReady, waitForMinikubeDashboard } from "../helpers/minikube";
import { exec } from "child_process";
import * as util from "util";

export const promiseExec = util.promisify(exec);

jest.setTimeout(60000);

// FIXME (!): improve / simplify all css-selectors + use [data-test-id="some-id"] (already used in some tests below)
describe("Lens cluster pages", () => {
  const TEST_NAMESPACE = "integration-tests";
  const BACKSPACE = "\uE003";
  let app: Application;
  const ready = minikubeReady(TEST_NAMESPACE);

  utils.describeIf(ready)("test common pages", () => {
    let clusterAdded = false;
    const addCluster = async () => {
      await app.client.waitUntilTextExists("div", "Catalog");
      await waitForMinikubeDashboard(app);
      await app.client.click('a[href="/nodes"]');
      await app.client.waitUntilTextExists("div.TableCell", "Ready");
    };

    describe("cluster add", () => {
      utils.beforeAllWrapped(async () => {
        app = await utils.appStart();
      });

      utils.afterAllWrapped(async () => {
        if (app?.isRunning()) {
          return utils.tearDown(app);
        }
      });

      it("allows to add a cluster", async () => {
        await addCluster();
        clusterAdded = true;
      });
    });

    const appStartAddCluster = async () => {
      if (clusterAdded) {
        app = await utils.appStart();
        await addCluster();
      }
    };

    function getSidebarSelectors(itemId: string) {
      const root = `.SidebarItem[data-test-id="${itemId}"]`;

      return {
        expandSubMenu: `${root} .nav-item`,
        subMenuLink: (href: string) => `.Sidebar .sub-menu a[href^="/${href}"]`,
      };
    }

    describe("cluster pages", () => {
      utils.beforeAllWrapped(appStartAddCluster);

      utils.afterAllWrapped(async () => {
        if (app?.isRunning()) {
          return utils.tearDown(app);
        }
      });

      const tests: {
        drawer?: string
        drawerId?: string
        pages: {
          name: string,
          href: string,
          expectedSelector: string,
          expectedText: string
        }[]
      }[] = [{
        drawer: "",
        drawerId: "",
        pages: [{
          name: "Cluster",
          href: "cluster",
          expectedSelector: "div.ClusterOverview div.label",
          expectedText: "CPU"
        }]
      },
      {
        drawer: "",
        drawerId: "",
        pages: [{
          name: "Nodes",
          href: "nodes",
          expectedSelector: "h5.title",
          expectedText: "Nodes"
        }]
      },
      {
        drawer: "Workloads",
        drawerId: "workloads",
        pages: [{
          name: "Overview",
          href: "workloads",
          expectedSelector: "h5.box",
          expectedText: "Overview"
        },
        {
          name: "Pods",
          href: "pods",
          expectedSelector: "h5.title",
          expectedText: "Pods"
        },
        {
          name: "Deployments",
          href: "deployments",
          expectedSelector: "h5.title",
          expectedText: "Deployments"
        },
        {
          name: "DaemonSets",
          href: "daemonsets",
          expectedSelector: "h5.title",
          expectedText: "Daemon Sets"
        },
        {
          name: "StatefulSets",
          href: "statefulsets",
          expectedSelector: "h5.title",
          expectedText: "Stateful Sets"
        },
        {
          name: "ReplicaSets",
          href: "replicasets",
          expectedSelector: "h5.title",
          expectedText: "Replica Sets"
        },
        {
          name: "Jobs",
          href: "jobs",
          expectedSelector: "h5.title",
          expectedText: "Jobs"
        },
        {
          name: "CronJobs",
          href: "cronjobs",
          expectedSelector: "h5.title",
          expectedText: "Cron Jobs"
        }]
      },
      {
        drawer: "Configuration",
        drawerId: "config",
        pages: [{
          name: "ConfigMaps",
          href: "configmaps",
          expectedSelector: "h5.title",
          expectedText: "Config Maps"
        },
        {
          name: "Secrets",
          href: "secrets",
          expectedSelector: "h5.title",
          expectedText: "Secrets"
        },
        {
          name: "Resource Quotas",
          href: "resourcequotas",
          expectedSelector: "h5.title",
          expectedText: "Resource Quotas"
        },
        {
          name: "Limit Ranges",
          href: "limitranges",
          expectedSelector: "h5.title",
          expectedText: "Limit Ranges"
        },
        {
          name: "HPA",
          href: "hpa",
          expectedSelector: "h5.title",
          expectedText: "Horizontal Pod Autoscalers"
        },
        {
          name: "Pod Disruption Budgets",
          href: "poddisruptionbudgets",
          expectedSelector: "h5.title",
          expectedText: "Pod Disruption Budgets"
        }]
      },
      {
        drawer: "Network",
        drawerId: "networks",
        pages: [{
          name: "Services",
          href: "services",
          expectedSelector: "h5.title",
          expectedText: "Services"
        },
        {
          name: "Endpoints",
          href: "endpoints",
          expectedSelector: "h5.title",
          expectedText: "Endpoints"
        },
        {
          name: "Ingresses",
          href: "ingresses",
          expectedSelector: "h5.title",
          expectedText: "Ingresses"
        },
        {
          name: "Network Policies",
          href: "network-policies",
          expectedSelector: "h5.title",
          expectedText: "Network Policies"
        }]
      },
      {
        drawer: "Storage",
        drawerId: "storage",
        pages: [{
          name: "Persistent Volume Claims",
          href: "persistent-volume-claims",
          expectedSelector: "h5.title",
          expectedText: "Persistent Volume Claims"
        },
        {
          name: "Persistent Volumes",
          href: "persistent-volumes",
          expectedSelector: "h5.title",
          expectedText: "Persistent Volumes"
        },
        {
          name: "Storage Classes",
          href: "storage-classes",
          expectedSelector: "h5.title",
          expectedText: "Storage Classes"
        }]
      },
      {
        drawer: "",
        drawerId: "",
        pages: [{
          name: "Namespaces",
          href: "namespaces",
          expectedSelector: "h5.title",
          expectedText: "Namespaces"
        }]
      },
      {
        drawer: "",
        drawerId: "",
        pages: [{
          name: "Events",
          href: "events",
          expectedSelector: "h5.title",
          expectedText: "Events"
        }]
      },
      {
        drawer: "Apps",
        drawerId: "apps",
        pages: [{
          name: "Charts",
          href: "apps/charts",
          expectedSelector: "div.HelmCharts input",
          expectedText: ""
        },
        {
          name: "Releases",
          href: "apps/releases",
          expectedSelector: "h5.title",
          expectedText: "Releases"
        }]
      },
      {
        drawer: "Access Control",
        drawerId: "users",
        pages: [{
          name: "Service Accounts",
          href: "service-accounts",
          expectedSelector: "h5.title",
          expectedText: "Service Accounts"
        },
        {
          name: "Role Bindings",
          href: "role-bindings",
          expectedSelector: "h5.title",
          expectedText: "Role Bindings"
        },
        {
          name: "Roles",
          href: "roles",
          expectedSelector: "h5.title",
          expectedText: "Roles"
        },
        {
          name: "Pod Security Policies",
          href: "pod-security-policies",
          expectedSelector: "h5.title",
          expectedText: "Pod Security Policies"
        }]
      },
      {
        drawer: "Custom Resources",
        drawerId: "custom-resources",
        pages: [{
          name: "Definitions",
          href: "crd/definitions",
          expectedSelector: "h5.title",
          expectedText: "Custom Resources"
        }]
      }];

      tests.forEach(({ drawer = "", drawerId = "", pages }) => {
        const selectors = getSidebarSelectors(drawerId);

        if (drawer !== "") {
          it(`shows ${drawer} drawer`, async () => {
            expect(clusterAdded).toBe(true);
            await app.client.click(selectors.expandSubMenu);
            await app.client.waitUntilTextExists(selectors.subMenuLink(pages[0].href), pages[0].name);
          });

          pages.forEach(({ name, href, expectedSelector, expectedText }) => {
            it(`shows ${drawer}->${name} page`, async () => {
              expect(clusterAdded).toBe(true);
              await app.client.click(selectors.subMenuLink(href));
              await app.client.waitUntilTextExists(expectedSelector, expectedText);
            });
          });

          it(`hides ${drawer} drawer`, async () => {
            expect(clusterAdded).toBe(true);
            await app.client.click(selectors.expandSubMenu);
            await expect(app.client.waitUntilTextExists(selectors.subMenuLink(pages[0].href), pages[0].name, 100)).rejects.toThrow();
          });
        } else {
          const { href, name, expectedText, expectedSelector } = pages[0];

          it(`shows page ${name}`, async () => {
            expect(clusterAdded).toBe(true);
            await app.client.click(`a[href^="/${href}"]`);
            await app.client.waitUntilTextExists(expectedSelector, expectedText);
          });
        }
      });
    });

    describe("viewing pod logs", () => {
      utils.beforeEachWrapped(appStartAddCluster);

      utils.afterEachWrapped(async () => {
        if (app?.isRunning()) {
          return utils.tearDown(app);
        }
      });

      it(`shows a log for a pod`, async () => {
        expect(clusterAdded).toBe(true);
        // Go to Pods page
        await app.client.click(getSidebarSelectors("workloads").expandSubMenu);
        await app.client.waitUntilTextExists('a[href^="/pods"]', "Pods");
        await app.client.click('a[href^="/pods"]');
        await app.client.click(".NamespaceSelect");
        await app.client.keys("kube-system");
        await app.client.keys("Enter");// "\uE007"
        await app.client.waitUntilTextExists("div.TableCell", "kube-apiserver");
        let podMenuItemEnabled = false;

        // Wait until extensions are enabled on renderer
        while (!podMenuItemEnabled) {
          const logs = await app.client.getRenderProcessLogs();

          podMenuItemEnabled = !!logs.find(entry => entry.message.includes("[EXTENSION]: enabled lens-pod-menu@"));

          if (!podMenuItemEnabled) {
            await new Promise(r => setTimeout(r, 1000));
          }
        }

        // Open logs tab in dock
        await app.client.click(".list .TableRow:first-child");
        await app.client.waitForVisible(".Drawer");
        await app.client.waitForVisible(`ul.KubeObjectMenu li.MenuItem i[title="Logs"]`);
        await app.client.click(".drawer-title .Menu li:nth-child(2)");
        // Check if controls are available
        await app.client.waitForVisible(".LogList .VirtualList");
        await app.client.waitForVisible(".LogResourceSelector");
        //await app.client.waitForVisible(".LogSearch .SearchInput");
        await app.client.waitForVisible(".LogSearch .SearchInput input");
        // Search for semicolon
        await app.client.keys(":");
        await app.client.waitForVisible(".LogList .list span.active");
        // Click through controls
        await app.client.click(".LogControls .show-timestamps");
        await app.client.click(".LogControls .show-previous");
      });
    });

    describe("cluster operations", () => {
      utils.beforeEachWrapped(appStartAddCluster);

      utils.afterEachWrapped(async () => {
        if (app?.isRunning()) {
          return utils.tearDown(app);
        }
      });

      it("shows default namespace", async () => {
        expect(clusterAdded).toBe(true);
        await app.client.click('a[href="/namespaces"]');
        await app.client.waitUntilTextExists("div.TableCell", "default");
        await app.client.waitUntilTextExists("div.TableCell", "kube-system");
      });

      it(`creates ${TEST_NAMESPACE} namespace`, async () => {
        expect(clusterAdded).toBe(true);
        await app.client.click('a[href="/namespaces"]');
        await app.client.waitUntilTextExists("div.TableCell", "default");
        await app.client.waitUntilTextExists("div.TableCell", "kube-system");
        await app.client.click("button.add-button");
        await app.client.waitUntilTextExists("div.AddNamespaceDialog", "Create Namespace");
        await app.client.keys(`${TEST_NAMESPACE}\n`);
        await app.client.waitForExist(`.name=${TEST_NAMESPACE}`);
      });

      it(`creates a pod in ${TEST_NAMESPACE} namespace`, async () => {
        expect(clusterAdded).toBe(true);
        await app.client.click(getSidebarSelectors("workloads").expandSubMenu);
        await app.client.waitUntilTextExists('a[href^="/pods"]', "Pods");
        await app.client.click('a[href^="/pods"]');

        await app.client.click(".NamespaceSelect");
        await app.client.keys(TEST_NAMESPACE);
        await app.client.keys("Enter");// "\uE007"
        await app.client.click(".Icon.new-dock-tab");
        await app.client.waitUntilTextExists("li.MenuItem.create-resource-tab", "Create resource");
        await app.client.click("li.MenuItem.create-resource-tab");
        await app.client.waitForVisible(".CreateResource div.ace_content");
        // Write pod manifest to editor
        await app.client.keys("apiVersion: v1\n");
        await app.client.keys("kind: Pod\n");
        await app.client.keys("metadata:\n");
        await app.client.keys("  name: nginx-create-pod-test\n");
        await app.client.keys(`namespace: ${TEST_NAMESPACE}\n`);
        await app.client.keys(`${BACKSPACE}spec:\n`);
        await app.client.keys("  containers:\n");
        await app.client.keys("- name: nginx-create-pod-test\n");
        await app.client.keys("  image: nginx:alpine\n");
        // Create deployment
        await app.client.waitForEnabled("button.Button=Create & Close");
        await app.client.click("button.Button=Create & Close");
        // Wait until first bits of pod appears on dashboard
        await app.client.waitForExist(".name=nginx-create-pod-test");
        // Open pod details
        await app.client.click(".name=nginx-create-pod-test");
        await app.client.waitUntilTextExists("div.drawer-title-text", "Pod: nginx-create-pod-test");
      });
    });
  });
});<|MERGE_RESOLUTION|>--- conflicted
+++ resolved
@@ -1,12 +1,3 @@
-<<<<<<< HEAD
-/*
-  Cluster tests are run if there is a pre-existing minikube cluster. Before running cluster tests the TEST_NAMESPACE
-  namespace is removed, if it exists, from the minikube cluster. Resources are created as part of the cluster tests in the
-  TEST_NAMESPACE namespace. This is done to minimize destructive impact of the cluster tests on an existing minikube
-  cluster and vice versa.
-*/
-import type { Application } from "spectron";
-=======
 /**
  * Copyright (c) 2021 OpenLens Authors
  *
@@ -27,8 +18,14 @@
  * IN AN ACTION OF CONTRACT, TORT OR OTHERWISE, ARISING FROM, OUT OF OR IN
  * CONNECTION WITH THE SOFTWARE OR THE USE OR OTHER DEALINGS IN THE SOFTWARE.
  */
-import { Application } from "spectron";
->>>>>>> f8b939bf
+
+/*
+  Cluster tests are run if there is a pre-existing minikube cluster. Before running cluster tests the TEST_NAMESPACE
+  namespace is removed, if it exists, from the minikube cluster. Resources are created as part of the cluster tests in the
+  TEST_NAMESPACE namespace. This is done to minimize destructive impact of the cluster tests on an existing minikube
+  cluster and vice versa.
+*/
+import type { Application } from "spectron";;
 import * as utils from "../helpers/utils";
 import { minikubeReady, waitForMinikubeDashboard } from "../helpers/minikube";
 import { exec } from "child_process";
