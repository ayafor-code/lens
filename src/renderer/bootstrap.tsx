import "./components/app.scss"
import React from "react";
import { render } from "react-dom";
import { isMac } from "../common/vars";
import { userStore } from "../common/user-store";
import { workspaceStore } from "../common/workspace-store";
<<<<<<< HEAD
import { extensionStore } from "../extensions/extension-store";
import { clusterStore, getHostedClusterId } from "../common/cluster-store";
=======
import { clusterStore } from "../common/cluster-store";
>>>>>>> 7722f443
import { i18nStore } from "./i18n";
import { themeStore } from "./theme.store";
import { App } from "./components/app";
import { LensApp } from "./lens-app";
import { getLensRuntime } from "../extensions/lens-runtime";

type AppComponent = React.ComponentType & {
  init?(): void;
}

export async function bootstrap(App: AppComponent) {
  const rootElem = document.getElementById("app")
  rootElem.classList.toggle("is-mac", isMac);

  // preload common stores
  await Promise.all([
    userStore.load(),
    workspaceStore.load(),
    clusterStore.load(),
    extensionStore.load(),
    i18nStore.init(),
    themeStore.init(),
  ]);

  // init app's dependencies if any
  if (App.init) {
    await App.init();
    extensionStore.autoEnableOnLoad(getLensRuntime);
  }
  render(<App/>, rootElem);
}

// run
bootstrap(process.isMainFrame ? LensApp : App);<|MERGE_RESOLUTION|>--- conflicted
+++ resolved
@@ -4,12 +4,8 @@
 import { isMac } from "../common/vars";
 import { userStore } from "../common/user-store";
 import { workspaceStore } from "../common/workspace-store";
-<<<<<<< HEAD
 import { extensionStore } from "../extensions/extension-store";
-import { clusterStore, getHostedClusterId } from "../common/cluster-store";
-=======
 import { clusterStore } from "../common/cluster-store";
->>>>>>> 7722f443
 import { i18nStore } from "./i18n";
 import { themeStore } from "./theme.store";
 import { App } from "./components/app";
