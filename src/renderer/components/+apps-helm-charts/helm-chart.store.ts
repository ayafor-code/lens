import semver from "semver";
import { makeObservable, observable } from "mobx";
import { HelmChart, helmChartsApi } from "../../api/endpoints/helm-charts.api";
import { ItemStore } from "../../item.store";
import flatten from "lodash/flatten";

export interface IChartVersion {
  repo: string;
  version: string;
}

export class HelmChartStore extends ItemStore<HelmChart> {
  @observable versions = observable.map<string, IChartVersion[]>();

<<<<<<< HEAD
  constructor() {
    super();

    makeObservable(this);
  }

  loadAll() {
    return this.loadItems(() => helmChartsApi.list());
=======
  async loadAll() {
    try {
      const res = await this.loadItems(() => helmChartsApi.list());

      this.failedLoading = false;

      return res;
    } catch (error) {
      this.failedLoading = true;

      throw error;
    }
>>>>>>> 9563ead2
  }

  getByName(name: string, repo: string) {
    return this.items.find(chart => chart.getName() === name && chart.getRepository() === repo);
  }

  protected sortVersions = (versions: IChartVersion[]) => {
    return versions.sort((first, second) => {
      return semver.compare(second.version, first.version);
    });
  };

  async getVersions(chartName: string, force?: boolean): Promise<IChartVersion[]> {
    let versions = this.versions.get(chartName);

    if (versions && !force) {
      return versions;
    }

    const loadVersions = (repo: string) => {
      return helmChartsApi.get(repo, chartName).then(({ versions }) => {
        return versions.map(chart => ({
          repo,
          version: chart.getVersion()
        }));
      });
    };

    if (!this.isLoaded) {
      await this.loadAll();
    }
    const repos = this.items
      .filter(chart => chart.getName() === chartName)
      .map(chart => chart.getRepository());

    versions = await Promise.all(repos.map(loadVersions))
      .then(flatten)
      .then(this.sortVersions);

    this.versions.set(chartName, versions);

    return versions;
  }

  reset() {
    super.reset();
    this.versions.clear();
  }
}

export const helmChartStore = new HelmChartStore();<|MERGE_RESOLUTION|>--- conflicted
+++ resolved
@@ -12,16 +12,12 @@
 export class HelmChartStore extends ItemStore<HelmChart> {
   @observable versions = observable.map<string, IChartVersion[]>();
 
-<<<<<<< HEAD
   constructor() {
     super();
 
     makeObservable(this);
   }
 
-  loadAll() {
-    return this.loadItems(() => helmChartsApi.list());
-=======
   async loadAll() {
     try {
       const res = await this.loadItems(() => helmChartsApi.list());
@@ -34,7 +30,9 @@
 
       throw error;
     }
->>>>>>> 9563ead2
+
+  loadAll() {
+    return this.loadItems(() => helmChartsApi.list());
   }
 
   getByName(name: string, repo: string) {
